package chronograf

import (
	"context"
	"io"
	"net/http"
	"time"
)

// General errors.
const (
	ErrUpstreamTimeout                 = Error("request to backend timed out")
	ErrSourceNotFound                  = Error("source not found")
	ErrServerNotFound                  = Error("server not found")
	ErrLayoutNotFound                  = Error("layout not found")
	ErrDashboardNotFound               = Error("dashboard not found")
	ErrUserNotFound                    = Error("user not found")
	ErrLayoutInvalid                   = Error("layout is invalid")
	ErrDashboardInvalid                = Error("dashboard is invalid")
	ErrSourceInvalid                   = Error("source is invalid")
	ErrServerInvalid                   = Error("server is invalid")
	ErrAlertNotFound                   = Error("alert not found")
	ErrAuthentication                  = Error("user not authenticated")
	ErrUninitialized                   = Error("client uninitialized. Call Open() method")
	ErrInvalidAxis                     = Error("Unexpected axis in cell. Valid axes are 'x', 'y', and 'y2'")
	ErrInvalidColorType                = Error("Invalid color type. Valid color types are 'min', 'max', 'threshold', 'text', and 'background'")
	ErrInvalidColor                    = Error("Invalid color. Accepted color format is #RRGGBB")
	ErrUserAlreadyExists               = Error("user already exists")
	ErrOrganizationNotFound            = Error("organization not found")
	ErrOrganizationAlreadyExists       = Error("organization already exists")
	ErrCannotDeleteDefaultOrganization = Error("cannot delete default organization")
	ErrConfigNotFound                  = Error("cannot find configuration")
	ErrAnnotationNotFound              = Error("annotation not found")
)

// Error is a domain error encountered while processing chronograf requests
type Error string

func (e Error) Error() string {
	return string(e)
}

// Logger represents an abstracted structured logging implementation. It
// provides methods to trigger log messages at various alert levels and a
// WithField method to set keys for a structured log message.
type Logger interface {
	Debug(...interface{})
	Info(...interface{})
	Error(...interface{})

	WithField(string, interface{}) Logger

	// Logger can be transformed into an io.Writer.
	// That writer is the end of an io.Pipe and it is your responsibility to close it.
	Writer() *io.PipeWriter
}

// Router is an abstracted Router based on the API provided by the
// julienschmidt/httprouter package.
type Router interface {
	http.Handler
	GET(string, http.HandlerFunc)
	PATCH(string, http.HandlerFunc)
	POST(string, http.HandlerFunc)
	DELETE(string, http.HandlerFunc)
	PUT(string, http.HandlerFunc)

	Handler(string, string, http.Handler)
}

// Assets returns a handler to serve the website.
type Assets interface {
	Handler() http.Handler
}

// Supported time-series databases
const (
	// InfluxDB is the open-source time-series database
	InfluxDB = "influx"
	// InfluxEnteprise is the clustered HA time-series database
	InfluxEnterprise = "influx-enterprise"
	// InfluxRelay is the basic HA layer over InfluxDB
	InfluxRelay = "influx-relay"
)

// TSDBStatus represents the current status of a time series database
type TSDBStatus interface {
	// Connect will connect to the time series using the information in `Source`.
	Connect(ctx context.Context, src *Source) error
	// Ping returns version and TSDB type of time series database if reachable.
	Ping(context.Context) error
	// Version returns the version of the TSDB database
	Version(context.Context) (string, error)
	// Type returns the type of the TSDB database
	Type(context.Context) (string, error)
}

// Point is a field set in a series
type Point struct {
	Database        string
	RetentionPolicy string
	Measurement     string
	Time            int64
	Tags            map[string]string
	Fields          map[string]interface{}
}

// TimeSeries represents a queryable time series database.
type TimeSeries interface {
	// Connect will connect to the time series using the information in `Source`.
	Connect(context.Context, *Source) error
	// Query retrieves time series data from the database.
	Query(context.Context, Query) (Response, error)
	// Write records a point into a series
	Write(context.Context, *Point) error
	// UsersStore represents the user accounts within the TimeSeries database
	Users(context.Context) UsersStore
	// Permissions returns all valid names permissions in this database
	Permissions(context.Context) Permissions
	// Roles represents the roles associated with this TimesSeriesDatabase
	Roles(context.Context) (RolesStore, error)
}

// Role is a restricted set of permissions assigned to a set of users.
type Role struct {
	Name         string      `json:"name"`
	Permissions  Permissions `json:"permissions,omitempty"`
	Users        []User      `json:"users,omitempty"`
	Organization string      `json:"organization,omitempty"`
}

// RolesStore is the Storage and retrieval of authentication information
type RolesStore interface {
	// All lists all roles from the RolesStore
	All(context.Context) ([]Role, error)
	// Create a new Role in the RolesStore
	Add(context.Context, *Role) (*Role, error)
	// Delete the Role from the RolesStore
	Delete(context.Context, *Role) error
	// Get retrieves a role if name exists.
	Get(ctx context.Context, name string) (*Role, error)
	// Update the roles' users or permissions
	Update(context.Context, *Role) error
}

// Range represents an upper and lower bound for data
type Range struct {
	Upper int64 `json:"upper"` // Upper is the upper bound
	Lower int64 `json:"lower"` // Lower is the lower bound
}

// TemplateValue is a value use to replace a template in an InfluxQL query
type TemplateValue struct {
	Value    string `json:"value"`    // Value is the specific value used to replace a template in an InfluxQL query
	Type     string `json:"type"`     // Type can be tagKey, tagValue, fieldKey, csv, measurement, database, constant
	Selected bool   `json:"selected"` // Selected states that this variable has been picked to use for replacement
}

// TemplateVar is a named variable within an InfluxQL query to be replaced with Values
type TemplateVar struct {
	Var    string          `json:"tempVar"` // Var is the string to replace within InfluxQL
	Values []TemplateValue `json:"values"`  // Values are the replacement values within InfluxQL
}

// TemplateID is the unique ID used to identify a template
type TemplateID string

// Template represents a series of choices to replace TemplateVars within InfluxQL
type Template struct {
	TemplateVar
	ID    TemplateID     `json:"id"`              // ID is the unique ID associated with this template
	Type  string         `json:"type"`            // Type can be fieldKeys, tagKeys, tagValues, CSV, constant, query, measurements, databases
	Label string         `json:"label"`           // Label is a user-facing description of the Template
	Query *TemplateQuery `json:"query,omitempty"` // Query is used to generate the choices for a template
}

// Query retrieves a Response from a TimeSeries.
type Query struct {
	Command      string        `json:"query"`                // Command is the query itself
	DB           string        `json:"db,omitempty"`         // DB is optional and if empty will not be used.
	RP           string        `json:"rp,omitempty"`         // RP is a retention policy and optional; if empty will not be used.
	Epoch        string        `json:"epoch,omitempty"`      // Epoch is the time format for the return results
	TemplateVars []TemplateVar `json:"tempVars,omitempty"`   // TemplateVars are template variables to replace within an InfluxQL query
	Wheres       []string      `json:"wheres,omitempty"`     // Wheres restricts the query to certain attributes
	GroupBys     []string      `json:"groupbys,omitempty"`   // GroupBys collate the query by these tags
	Resolution   uint          `json:"resolution,omitempty"` // Resolution is the available screen resolution to render query results
	Label        string        `json:"label,omitempty"`      // Label is the Y-Axis label for the data
	Range        *Range        `json:"range,omitempty"`      // Range is the default Y-Axis range for the data
}

// DashboardQuery includes state for the query builder.  This is a transition
// struct while we move to the full InfluxQL AST
type DashboardQuery struct {
	Command     string      `json:"query"`                 // Command is the query itself
	Label       string      `json:"label,omitempty"`       // Label is the Y-Axis label for the data
	Range       *Range      `json:"range,omitempty"`       // Range is the default Y-Axis range for the data
	QueryConfig QueryConfig `json:"queryConfig,omitempty"` // QueryConfig represents the query state that is understood by the data explorer
	Source      string      `json:"source"`                // Source is the optional URI to the data source for this queryConfig
	Shifts      []TimeShift `json:"-"`                     // Shifts represents shifts to apply to an influxql query's time range.  Clients expect the shift to be in the generated QueryConfig
}

// TemplateQuery is used to retrieve choices for template replacement
type TemplateQuery struct {
	Command     string `json:"influxql"`     // Command is the query itself
	DB          string `json:"db,omitempty"` // DB is optional and if empty will not be used.
	RP          string `json:"rp,omitempty"` // RP is a retention policy and optional; if empty will not be used.
	Measurement string `json:"measurement"`  // Measurement is the optinally selected measurement for the query
	TagKey      string `json:"tagKey"`       // TagKey is the optionally selected tag key for the query
	FieldKey    string `json:"fieldKey"`     // FieldKey is the optionally selected field key for the query
}

// Response is the result of a query against a TimeSeries
type Response interface {
	MarshalJSON() ([]byte, error)
}

// Source is connection information to a time-series data store.
type Source struct {
	ID                 int    `json:"id,string"`                    // ID is the unique ID of the source
	Name               string `json:"name"`                         // Name is the user-defined name for the source
	Type               string `json:"type,omitempty"`               // Type specifies which kinds of source (enterprise vs oss)
	Username           string `json:"username,omitempty"`           // Username is the username to connect to the source
	Password           string `json:"password,omitempty"`           // Password is in CLEARTEXT
	SharedSecret       string `json:"sharedSecret,omitempty"`       // ShareSecret is the optional signing secret for Influx JWT authorization
	URL                string `json:"url"`                          // URL are the connections to the source
	MetaURL            string `json:"metaUrl,omitempty"`            // MetaURL is the url for the meta node
	InsecureSkipVerify bool   `json:"insecureSkipVerify,omitempty"` // InsecureSkipVerify as true means any certificate presented by the source is accepted.
	Default            bool   `json:"default"`                      // Default specifies the default source for the application
	Telegraf           string `json:"telegraf"`                     // Telegraf is the db telegraf is written to.  By default it is "telegraf"
	Organization       string `json:"organization"`                 // Organization is the organization ID that resource belongs to
	Role               string `json:"role,omitempty"`               // Not Currently Used. Role is the name of the minimum role that a user must possess to access the resource.
}

// SourcesStore stores connection information for a `TimeSeries`
type SourcesStore interface {
	// All returns all sources in the store
	All(context.Context) ([]Source, error)
	// Add creates a new source in the SourcesStore and returns Source with ID
	Add(context.Context, Source) (Source, error)
	// Delete the Source from the store
	Delete(context.Context, Source) error
	// Get retrieves Source if `ID` exists
	Get(ctx context.Context, ID int) (Source, error)
	// Update the Source in the store.
	Update(context.Context, Source) error
}

<<<<<<< HEAD
// DBRP is a database and retention policy for a kapacitor task
=======
// DBRP represents a database and retention policy for a time series source
>>>>>>> 79551ce3
type DBRP struct {
	DB string `json:"db"`
	RP string `json:"rp"`
}

// AlertRule represents rules for building a tickscript alerting task
type AlertRule struct {
	ID            string        `json:"id,omitempty"`           // ID is the unique ID of the alert
	TICKScript    TICKScript    `json:"tickscript"`             // TICKScript is the raw tickscript associated with this Alert
	Query         *QueryConfig  `json:"query"`                  // Query is the filter of data for the alert.
	Every         string        `json:"every"`                  // Every how often to check for the alerting criteria
	AlertNodes    AlertNodes    `json:"alertNodes"`             // AlertNodes defines the destinations for the alert
	Message       string        `json:"message"`                // Message included with alert
	Details       string        `json:"details"`                // Details is generally used for the Email alert.  If empty will not be added.
	Trigger       string        `json:"trigger"`                // Trigger is a type that defines when to trigger the alert
	TriggerValues TriggerValues `json:"values"`                 // Defines the values that cause the alert to trigger
	Name          string        `json:"name"`                   // Name is the user-defined name for the alert
	Type          string        `json:"type"`                   // Represents the task type where stream is data streamed to kapacitor and batch is queried by kapacitor
	DBRPs         []DBRP        `json:"dbrps"`                  // List of database retention policy pairs the task is allowed to access
	Status        string        `json:"status"`                 // Represents if this rule is enabled or disabled in kapacitor
	Executing     bool          `json:"executing"`              // Whether the task is currently executing
	Error         string        `json:"error"`                  // Any error encountered when kapacitor executes the task
	Created       time.Time     `json:"created"`                // Date the task was first created
	Modified      time.Time     `json:"modified"`               // Date the task was last modified
	LastEnabled   time.Time     `json:"last-enabled,omitempty"` // Date the task was last set to status enabled
}

// TICKScript task to be used by kapacitor
type TICKScript string

// Ticker generates tickscript tasks for kapacitor
type Ticker interface {
	// Generate will create the tickscript to be used as a kapacitor task
	Generate(AlertRule) (TICKScript, error)
}

// TriggerValues specifies the alerting logic for a specific trigger type
type TriggerValues struct {
	Change     string `json:"change,omitempty"`   // Change specifies if the change is a percent or absolute
	Period     string `json:"period,omitempty"`   // Period length of time before deadman is alerted
	Shift      string `json:"shift,omitempty"`    // Shift is the amount of time to look into the past for the alert to compare to the present
	Operator   string `json:"operator,omitempty"` // Operator for alert comparison
	Value      string `json:"value,omitempty"`    // Value is the boundary value when alert goes critical
	RangeValue string `json:"rangeValue"`         // RangeValue is an optional value for range comparisons
}

// Field represent influxql fields and functions from the UI
type Field struct {
	Value interface{} `json:"value"`
	Type  string      `json:"type"`
	Alias string      `json:"alias"`
	Args  []Field     `json:"args,omitempty"`
}

// GroupBy represents influxql group by tags from the UI
type GroupBy struct {
	Time string   `json:"time"`
	Tags []string `json:"tags"`
}

// DurationRange represents the lower and upper durations of the query config
type DurationRange struct {
	Upper string `json:"upper"`
	Lower string `json:"lower"`
}

// TimeShift represents a shift to apply to an influxql query's time range
type TimeShift struct {
	Label    string `json:"label"`    // Label user facing description
	Unit     string `json:"unit"`     // Unit influxql time unit representation i.e. ms, s, m, h, d
	Quantity string `json:"quantity"` // Quantity number of units
}

// QueryConfig represents UI query from the data explorer
type QueryConfig struct {
	ID              string              `json:"id,omitempty"`
	Database        string              `json:"database"`
	Measurement     string              `json:"measurement"`
	RetentionPolicy string              `json:"retentionPolicy"`
	Fields          []Field             `json:"fields"`
	Tags            map[string][]string `json:"tags"`
	GroupBy         GroupBy             `json:"groupBy"`
	AreTagsAccepted bool                `json:"areTagsAccepted"`
	Fill            string              `json:"fill,omitempty"`
	RawText         *string             `json:"rawText"`
	Range           *DurationRange      `json:"range"`
	Shifts          []TimeShift         `json:"shifts"`
}

// KapacitorNode adds arguments and properties to an alert
type KapacitorNode struct {
	Name       string              `json:"name"`
	Args       []string            `json:"args"`
	Properties []KapacitorProperty `json:"properties"`
	// In the future we could add chaining methods here.
}

// KapacitorProperty modifies the node they are called on
type KapacitorProperty struct {
	Name string   `json:"name"`
	Args []string `json:"args"`
}

// Server represents a proxy connection to an HTTP server
type Server struct {
	ID                 int    // ID is the unique ID of the server
	SrcID              int    // SrcID of the data source
	Name               string // Name is the user-defined name for the server
	Username           string // Username is the username to connect to the server
	Password           string // Password is in CLEARTEXT
	URL                string // URL are the connections to the server
	InsecureSkipVerify bool   // InsecureSkipVerify as true means any certificate presented by the server is accepted.
	Active             bool   // Is this the active server for the source?
	Organization       string // Organization is the organization ID that resource belongs to
}

// ServersStore stores connection information for a `Server`
type ServersStore interface {
	// All returns all servers in the store
	All(context.Context) ([]Server, error)
	// Add creates a new source in the ServersStore and returns Server with ID
	Add(context.Context, Server) (Server, error)
	// Delete the Server from the store
	Delete(context.Context, Server) error
	// Get retrieves Server if `ID` exists
	Get(ctx context.Context, ID int) (Server, error)
	// Update the Server in the store.
	Update(context.Context, Server) error
}

// ID creates uniq ID string
type ID interface {
	// Generate creates a unique ID string
	Generate() (string, error)
}

const (
	// AllScope grants permission for all databases.
	AllScope Scope = "all"
	// DBScope grants permissions for a specific database
	DBScope Scope = "database"
)

// Permission is a specific allowance for User or Role bound to a
// scope of the data source
type Permission struct {
	Scope   Scope      `json:"scope"`
	Name    string     `json:"name,omitempty"`
	Allowed Allowances `json:"allowed"`
}

// Permissions represent the entire set of permissions a User or Role may have
type Permissions []Permission

// Allowances defines what actions a user can have on a scoped permission
type Allowances []string

// Scope defines the location of access of a permission
type Scope string

// User represents an authenticated user.
type User struct {
	ID          uint64      `json:"id,string,omitempty"`
	Name        string      `json:"name"`
	Passwd      string      `json:"password,omitempty"`
	Permissions Permissions `json:"permissions,omitempty"`
	Roles       []Role      `json:"roles,omitempty"`
	Provider    string      `json:"provider,omitempty"`
	Scheme      string      `json:"scheme,omitempty"`
	SuperAdmin  bool        `json:"superAdmin,omitempty"`
}

// UserQuery represents the attributes that a user may be retrieved by.
// It is predominantly used in the UsersStore.Get method.
//
// It is expected that only one of ID or Name, Provider, and Scheme will be
// specified, but all are provided UserStores should prefer ID.
type UserQuery struct {
	ID       *uint64
	Name     *string
	Provider *string
	Scheme   *string
}

// UsersStore is the Storage and retrieval of authentication information
//
// While not necessary for the app to function correctly, it is
// expected that Implementors of the UsersStore will take
// care to guarantee that the combinartion of a  users Name, Provider,
// and Scheme are unique.
type UsersStore interface {
	// All lists all users from the UsersStore
	All(context.Context) ([]User, error)
	// Create a new User in the UsersStore
	Add(context.Context, *User) (*User, error)
	// Delete the User from the UsersStore
	Delete(context.Context, *User) error
	// Get retrieves a user if name exists.
	Get(ctx context.Context, q UserQuery) (*User, error)
	// Update the user's permissions or roles
	Update(context.Context, *User) error
	// Num returns the number of users in the UsersStore
	Num(context.Context) (int, error)
}

// Database represents a database in a time series source
type Database struct {
	Name          string `json:"name"`                    // a unique string identifier for the database
	Duration      string `json:"duration,omitempty"`      // the duration (when creating a default retention policy)
	Replication   int32  `json:"replication,omitempty"`   // the replication factor (when creating a default retention policy)
	ShardDuration string `json:"shardDuration,omitempty"` // the shard duration (when creating a default retention policy)
}

// RetentionPolicy represents a retention policy in a time series source
type RetentionPolicy struct {
	Name          string `json:"name"`                    // a unique string identifier for the retention policy
	Duration      string `json:"duration,omitempty"`      // the duration
	Replication   int32  `json:"replication,omitempty"`   // the replication factor
	ShardDuration string `json:"shardDuration,omitempty"` // the shard duration
	Default       bool   `json:"isDefault,omitempty"`     // whether the RP should be the default
}

// Databases represents a databases in a time series source
type Databases interface {
	// All lists all databases
	AllDB(context.Context) ([]Database, error)
	Connect(context.Context, *Source) error
	CreateDB(context.Context, *Database) (*Database, error)
	DropDB(context.Context, string) error
	AllRP(context.Context, string) ([]RetentionPolicy, error)
	CreateRP(context.Context, string, *RetentionPolicy) (*RetentionPolicy, error)
	UpdateRP(context.Context, string, string, *RetentionPolicy) (*RetentionPolicy, error)
	DropRP(context.Context, string, string) error
}

// Annotation represents a time-based metadata associated with a source
type Annotation struct {
	ID       string        // ID is the unique annotation identifier
	Time     time.Time     // Time is the start time of the annotation
	Duration time.Duration // Duration of the annotation
	Text     string        // Text is the associated user-facing text describing the annotation
	Type     string        // Type describes the kind of annotation
}

// AnnotationStore represents storage and retrieval of annotations
type AnnotationStore interface {
	All(ctx context.Context, start, stop time.Time) ([]Annotation, error) // All lists all Annotations between start and stop
	Add(context.Context, *Annotation) (*Annotation, error)                // Add creates a new annotation in the store
	Delete(ctx context.Context, id string) error                          // Delete removes the annotation from the store
	Get(ctx context.Context, id string) (*Annotation, error)              // Get retrieves an annotation
	Update(context.Context, *Annotation) error                            // Update replaces annotation
}

// DashboardID is the dashboard ID
type DashboardID int

// Dashboard represents all visual and query data for a dashboard
type Dashboard struct {
	ID           DashboardID     `json:"id"`
	Cells        []DashboardCell `json:"cells"`
	Templates    []Template      `json:"templates"`
	Name         string          `json:"name"`
	Organization string          `json:"organization"` // Organization is the organization ID that resource belongs to
}

// Axis represents the visible extents of a visualization
type Axis struct {
	Bounds       []string `json:"bounds"` // bounds are an arbitrary list of client-defined strings that specify the viewport for a cell
	LegacyBounds [2]int64 `json:"-"`      // legacy bounds are for testing a migration from an earlier version of axis
	Label        string   `json:"label"`  // label is a description of this Axis
	Prefix       string   `json:"prefix"` // Prefix represents a label prefix for formatting axis values
	Suffix       string   `json:"suffix"` // Suffix represents a label suffix for formatting axis values
	Base         string   `json:"base"`   // Base represents the radix for formatting axis values
	Scale        string   `json:"scale"`  // Scale is the axis formatting scale. Supported: "log", "linear"
}

// CellColor represents the encoding of data into visualizations
type CellColor struct {
	ID    string `json:"id"`    // ID is the unique id of the cell color
	Type  string `json:"type"`  // Type is how the color is used. Accepted (min,max,threshold)
	Hex   string `json:"hex"`   // Hex is the hex number of the color
	Name  string `json:"name"`  // Name is the user-facing name of the hex color
	Value string `json:"value"` // Value is the data value mapped to this color
}

// DashboardCell holds visual and query information for a cell
type DashboardCell struct {
	ID         string           `json:"i"`
	X          int32            `json:"x"`
	Y          int32            `json:"y"`
	W          int32            `json:"w"`
	H          int32            `json:"h"`
	Name       string           `json:"name"`
	Queries    []DashboardQuery `json:"queries"`
	Axes       map[string]Axis  `json:"axes"`
	Type       string           `json:"type"`
	CellColors []CellColor      `json:"colors"`
}

// DashboardsStore is the storage and retrieval of dashboards
type DashboardsStore interface {
	// All lists all dashboards from the DashboardStore
	All(context.Context) ([]Dashboard, error)
	// Create a new Dashboard in the DashboardStore
	Add(context.Context, Dashboard) (Dashboard, error)
	// Delete the Dashboard from the DashboardStore if `ID` exists.
	Delete(context.Context, Dashboard) error
	// Get retrieves a dashboard if `ID` exists.
	Get(ctx context.Context, id DashboardID) (Dashboard, error)
	// Update replaces the dashboard information
	Update(context.Context, Dashboard) error
}

// Cell is a rectangle and multiple time series queries to visualize.
type Cell struct {
	X       int32           `json:"x"`
	Y       int32           `json:"y"`
	W       int32           `json:"w"`
	H       int32           `json:"h"`
	I       string          `json:"i"`
	Name    string          `json:"name"`
	Queries []Query         `json:"queries"`
	Axes    map[string]Axis `json:"axes"`
	Type    string          `json:"type"`
}

// Layout is a collection of Cells for visualization
type Layout struct {
	ID          string `json:"id"`
	Application string `json:"app"`
	Measurement string `json:"measurement"`
	Autoflow    bool   `json:"autoflow"`
	Cells       []Cell `json:"cells"`
}

// LayoutsStore stores dashboards and associated Cells
type LayoutsStore interface {
	// All returns all dashboards in the store
	All(context.Context) ([]Layout, error)
	// Add creates a new dashboard in the LayoutsStore
	Add(context.Context, Layout) (Layout, error)
	// Delete the dashboard from the store
	Delete(context.Context, Layout) error
	// Get retrieves Layout if `ID` exists
	Get(ctx context.Context, ID string) (Layout, error)
	// Update the dashboard in the store.
	Update(context.Context, Layout) error
}

// Organization is a group of resources under a common name
type Organization struct {
	ID   string `json:"id"`
	Name string `json:"name"`
	// DefaultRole is the name of the role that is the default for any users added to the organization
	DefaultRole string `json:"defaultRole,omitempty"`
	// Public specifies whether users must be explicitly added to the organization.
	// It is currently only used by the default organization, but that may change in the future.
	Public bool `json:"public"`
}

// OrganizationQuery represents the attributes that a organization may be retrieved by.
// It is predominantly used in the OrganizationsStore.Get method.
// It is expected that only one of ID or Name will be specified, but will prefer ID over Name if both are specified.
type OrganizationQuery struct {
	// If an ID is provided in the query, the lookup time for an organization will be O(1).
	ID *string
	// If Name is provided, the lookup time will be O(n).
	Name *string
}

// OrganizationsStore is the storage and retrieval of Organizations
//
// While not necessary for the app to function correctly, it is
// expected that Implementors of the OrganizationsStore will take
// care to guarantee that the Organization.Name is unqiue. Allowing
// for duplicate names creates a confusing UX experience for the User.
type OrganizationsStore interface {
	// Add creates a new Organization.
	// The Created organization is returned back to the user with the
	// ID field populated.
	Add(context.Context, *Organization) (*Organization, error)
	// All lists all Organizations in the OrganizationsStore
	All(context.Context) ([]Organization, error)
	// Delete removes an Organization from the OrganizationsStore
	Delete(context.Context, *Organization) error
	// Get retrieves an Organization from the OrganizationsStore
	Get(context.Context, OrganizationQuery) (*Organization, error)
	// Update updates an Organization in the OrganizationsStore
	Update(context.Context, *Organization) error
	// CreateDefault creates the default organization
	CreateDefault(ctx context.Context) error
	// DefaultOrganization returns the DefaultOrganization
	DefaultOrganization(ctx context.Context) (*Organization, error)
}

// AuthConfig is the global application config section for auth parameters
type AuthConfig struct {
	// SuperAdminNewUsers should be true by default to give a seamless upgrade to
	// 1.4.0 for legacy users. It means that all new users will by default receive
	// SuperAdmin status. If a SuperAdmin wants to change this behavior, they
	// can toggle it off via the Chronograf UI, in which case newly authenticating
	// users will simply receive whatever role they would otherwise receive.
	SuperAdminNewUsers bool `json:"superAdminNewUsers"`
}

// Config is the global application Config for parameters that can be set via
// API, with different sections, such as Auth
type Config struct {
	Auth AuthConfig `json:"auth"`
}

// ConfigStore is the storage and retrieval of global application Config
type ConfigStore interface {
	// Initialize creates the initial configuration
	Initialize(context.Context) error
	// Get retrieves the whole Config from the ConfigStore
	Get(context.Context) (*Config, error)
	// Update updates the whole Config in the ConfigStore
	Update(context.Context, *Config) error
}

// BuildInfo is sent to the usage client to track versions and commits
type BuildInfo struct {
	Version string
	Commit  string
}

// BuildStore is the storage and retrieval of Chronograf build information
type BuildStore interface {
	Get(context.Context) (BuildInfo, error)
	Update(context.Context, BuildInfo) error
}

// Environment is the set of front-end exposed environment variables
// that were set on the server
type Environment struct {
	TelegrafSystemInterval time.Duration `json:"telegrafSystemInterval"`
}<|MERGE_RESOLUTION|>--- conflicted
+++ resolved
@@ -245,11 +245,7 @@
 	Update(context.Context, Source) error
 }
 
-<<<<<<< HEAD
-// DBRP is a database and retention policy for a kapacitor task
-=======
 // DBRP represents a database and retention policy for a time series source
->>>>>>> 79551ce3
 type DBRP struct {
 	DB string `json:"db"`
 	RP string `json:"rp"`
