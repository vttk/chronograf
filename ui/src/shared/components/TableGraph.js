import React, {Component} from 'react'
import PropTypes from 'prop-types'
import _ from 'lodash'
import classnames from 'classnames'

import {MultiGrid, ColumnSizer} from 'react-virtualized'
import moment from 'moment'

import {timeSeriesToTableGraph} from 'src/utils/timeSeriesToDygraph'
import {
  NULL_ARRAY_INDEX,
  NULL_HOVER_TIME,
  TIME_FORMAT_DEFAULT,
  TIME_FIELD_DEFAULT,
  ASCENDING,
  DESCENDING,
  FIX_FIRST_COLUMN_DEFAULT,
  VERTICAL_TIME_AXIS_DEFAULT,
} from 'src/shared/constants/tableGraph'
const DEFAULT_SORT = ASCENDING

import {generateThresholdsListHexs} from 'shared/constants/colorOperations'

const filterInvisibleColumns = (data, fieldNames) => {
  const visibility = {}
  const filteredData = data.map((row, i) => {
    return row.filter((col, j) => {
      if (i === 0) {
        const foundField = fieldNames.find(field => field.internalName === col)
        visibility[j] = foundField ? foundField.visible : true
      }
      return visibility[j]
    })
  })
  return filteredData[0].length ? filteredData : [[]]
}

const processData = (
  data,
  sortFieldName,
  direction,
  verticalTimeAxis,
  fieldNames
) => {
  const sortIndex = _.indexOf(data[0], sortFieldName)
  const sortedData = [
    data[0],
    ..._.orderBy(_.drop(data, 1), sortIndex, [direction]),
  ]
  const filteredData = filterInvisibleColumns(sortedData, fieldNames)
  const processedData = verticalTimeAxis ? filteredData : _.unzip(filteredData)

  return {processedData}
}

class TableGraph extends Component {
  constructor(props) {
    super(props)
    this.state = {
      data: [[]],
      processedData: [[]],
      hoveredColumnIndex: NULL_ARRAY_INDEX,
      hoveredRowIndex: NULL_ARRAY_INDEX,
      sortField: '',
      sortDirection: DEFAULT_SORT,
    }
  }

  componentWillReceiveProps(nextProps) {
    const {labels, data} = timeSeriesToTableGraph(nextProps.data)
    if (_.isEmpty(data[0])) {
      return
    }

    const {sortField, sortDirection} = this.state
    const {
      tableOptions: {sortBy: {internalName}, fieldNames, verticalTimeAxis},
      setDataLabels,
    } = nextProps

    if (setDataLabels) {
      setDataLabels(labels)
    }

    let direction, sortFieldName
    if (
      _.isEmpty(sortField) ||
      _.get(this.props, ['tableOptions', 'sortBy', 'internalName'], '') !==
        _.get(nextProps, ['tableOptions', 'sortBy', 'internalName'], '')
    ) {
      direction = DEFAULT_SORT
      sortFieldName = internalName
    } else {
      direction = sortDirection
      sortFieldName = sortField
    }

    const {processedData} = processData(
      data,
      sortFieldName,
      direction,
      verticalTimeAxis,
      fieldNames
    )

    this.setState({
      data,
      processedData,
      sortField: sortFieldName,
      sortDirection: direction,
    })
  }

  calcHoverTimeIndex = (data, hoverTime, verticalTimeAxis) => {
    if (_.isEmpty(data) || hoverTime === NULL_HOVER_TIME) {
      return undefined
    }
    if (verticalTimeAxis) {
      return data.findIndex(
        row => row[0] && _.isNumber(row[0]) && row[0] >= hoverTime
      )
    }
    return data[0].findIndex(d => _.isNumber(d) && d >= hoverTime)
  }

  handleHover = (columnIndex, rowIndex) => () => {
    const {onSetHoverTime, tableOptions: {verticalTimeAxis}} = this.props
    const {data} = this.state
    if (rowIndex === 0 && verticalTimeAxis) {
      return
    }
    if (onSetHoverTime) {
      const hoverTime = verticalTimeAxis
        ? data[rowIndex][0]
        : data[columnIndex][0]
      onSetHoverTime(hoverTime.toString())
    }
    this.setState({
      hoveredColumnIndex: columnIndex,
      hoveredRowIndex: rowIndex,
    })
  }

  handleMouseOut = () => {
    if (this.props.onSetHoverTime) {
      this.props.onSetHoverTime(NULL_HOVER_TIME)
      this.setState({
        hoveredColumnIndex: NULL_ARRAY_INDEX,
        hoveredRowIndex: NULL_ARRAY_INDEX,
      })
    }
  }

  handleClickFieldName = fieldName => () => {
    const {tableOptions} = this.props
    const {data, sortField, sortDirection} = this.state
    const verticalTimeAxis = _.get(tableOptions, 'verticalTimeAxis', true)
    const fieldNames = _.get(tableOptions, 'fieldNames', [TIME_FIELD_DEFAULT])

    let direction
    if (fieldName === sortField) {
      direction = sortDirection === ASCENDING ? DESCENDING : ASCENDING
    } else {
      direction = DEFAULT_SORT
    }

    const {processedData} = processData(
      data,
      fieldName,
      direction,
      verticalTimeAxis,
      fieldNames
    )

    this.setState({
      processedData,
      sortField: fieldName,
      sortDirection: direction,
    })
  }

  cellRenderer = ({columnIndex, rowIndex, key, parent, style}) => {
    const {hoveredColumnIndex, hoveredRowIndex, processedData} = this.state
    const {tableOptions, colors} = this.props

    const {
      timeFormat = TIME_FORMAT_DEFAULT,
      verticalTimeAxis = VERTICAL_TIME_AXIS_DEFAULT,
      fixFirstColumn = FIX_FIRST_COLUMN_DEFAULT,
      fieldNames = [TIME_FIELD_DEFAULT],
    } = tableOptions

    const cellData = processedData[rowIndex][columnIndex]

    const timeField = fieldNames.find(
      field => field.internalName === TIME_FIELD_DEFAULT.internalName
    )
    const visibleTime = _.get(timeField, 'visible', true)

    const isFixedRow = rowIndex === 0 && columnIndex > 0
    const isFixedColumn = fixFirstColumn && rowIndex > 0 && columnIndex === 0
    const isTimeData =
      visibleTime &&
      (verticalTimeAxis ? rowIndex > 0 && columnIndex === 0 : isFixedRow)
    const isFieldName = verticalTimeAxis ? rowIndex === 0 : columnIndex === 0
    const isFixedCorner = rowIndex === 0 && columnIndex === 0
    const dataIsNumerical = _.isNumber(cellData)
    const isHighlightedRow =
      rowIndex === parent.props.scrollToRow ||
      (rowIndex === hoveredRowIndex && hoveredRowIndex !== 0)
    const isHighlightedColumn =
      columnIndex === parent.props.scrollToColumn ||
      (columnIndex === hoveredColumnIndex && hoveredColumnIndex !== 0)

    let cellStyle = style

    if (!isFixedRow && !isFixedColumn && !isFixedCorner) {
      const {bgColor, textColor} = generateThresholdsListHexs(colors, cellData)

      cellStyle = {
        ...style,
        backgroundColor: bgColor,
        color: textColor,
      }
    }

    const cellClass = classnames('table-graph-cell', {
      'table-graph-cell__fixed-row': isFixedRow,
      'table-graph-cell__fixed-column': isFixedColumn,
      'table-graph-cell__fixed-corner': isFixedCorner,
      'table-graph-cell__highlight-row': isHighlightedRow,
      'table-graph-cell__highlight-column': isHighlightedColumn,
      'table-graph-cell__numerical': dataIsNumerical,
      'table-graph-cell__isFieldName': isFieldName,
    })

    const foundField =
      isFieldName && fieldNames.find(field => field.internalName === cellData)
    const fieldName =
      foundField && (foundField.displayName || foundField.internalName)

    const cellContents = isTimeData
      ? `${moment(cellData).format(timeFormat)}`
      : fieldName || `${cellData}`

    return (
      <div
        key={key}
        style={cellStyle}
        className={cellClass}
        onClick={isFieldName ? this.handleClickFieldName(cellData) : null}
        onMouseOver={this.handleHover(columnIndex, rowIndex)}
        title={cellContents}
      >
        {cellContents}
      </div>
    )
  }

  render() {
    const {
      hoveredColumnIndex,
      hoveredRowIndex,
      sortField,
      sortDirection,
      processedData,
      data,
    } = this.state
    const {hoverTime, tableOptions, colors} = this.props
    const {
      verticalTimeAxis = VERTICAL_TIME_AXIS_DEFAULT,
      fixFirstColumn = FIX_FIRST_COLUMN_DEFAULT,
    } = tableOptions

    const columnCount = _.get(processedData, ['0', 'length'], 0)
    const rowCount = columnCount === 0 ? 0 : processedData.length

    const COLUMN_MIN_WIDTH = 98
    const COLUMN_MAX_WIDTH = 500
    const ROW_HEIGHT = 30

    const fixedColumnCount = fixFirstColumn && columnCount > 1 ? 1 : undefined

    const tableWidth = _.get(this, ['gridContainer', 'clientWidth'], 0)
    const tableHeight = _.get(this, ['gridContainer', 'clientHeight'], 0)

    const hoverTimeIndex =
      hoveredRowIndex === NULL_ARRAY_INDEX
        ? this.calcHoverTimeIndex(data, hoverTime, verticalTimeAxis)
        : hoveredRowIndex
    const hoveringThisTable = hoveredColumnIndex !== NULL_ARRAY_INDEX

    const scrollToColumn =
      !hoveringThisTable && !verticalTimeAxis ? hoverTimeIndex : undefined
    const scrollToRow =
      !hoveringThisTable && verticalTimeAxis ? hoverTimeIndex : undefined

    return (
      <div
        className="table-graph-container"
        ref={gridContainer => (this.gridContainer = gridContainer)}
        onMouseOut={this.handleMouseOut}
      >
<<<<<<< HEAD
        {rowCount > 0 &&
=======
        {!isEmpty(data) && (
>>>>>>> 599a93fd
          <ColumnSizer
            columnCount={columnCount}
            columnMaxWidth={COLUMN_MAX_WIDTH}
            columnMinWidth={COLUMN_MIN_WIDTH}
            width={tableWidth}
          >
            {({getColumnWidth, registerChild}) => (
              <MultiGrid
                ref={registerChild}
                columnCount={columnCount}
                columnWidth={getColumnWidth}
                rowCount={rowCount}
                rowHeight={ROW_HEIGHT}
                height={tableHeight}
                width={tableWidth}
                fixedColumnCount={fixedColumnCount}
                fixedRowCount={1}
                enableFixedColumnScroll={true}
                enableFixedRowScroll={true}
                scrollToRow={scrollToRow}
                scrollToColumn={scrollToColumn}
                sortField={sortField}
                sortDirection={sortDirection}
                cellRenderer={this.cellRenderer}
                hoveredColumnIndex={hoveredColumnIndex}
                hoveredRowIndex={hoveredRowIndex}
                hoverTime={hoverTime}
                colors={colors}
                tableOptions={tableOptions}
                classNameBottomRightGrid="table-graph--scroll-window"
              />
            )}
          </ColumnSizer>
        )}
      </div>
    )
  }
}

const {arrayOf, bool, number, shape, string, func} = PropTypes

TableGraph.propTypes = {
  cellHeight: number,
  data: arrayOf(shape()),
  tableOptions: shape({
    timeFormat: string.isRequired,
    verticalTimeAxis: bool.isRequired,
    sortBy: shape({
      internalName: string.isRequired,
      displayName: string.isRequired,
      visible: bool.isRequired,
    }).isRequired,
    wrapping: string.isRequired,
    fieldNames: arrayOf(
      shape({
        internalName: string.isRequired,
        displayName: string.isRequired,
        visible: bool.isRequired,
      })
    ).isRequired,
    fixFirstColumn: bool,
  }),
  hoverTime: string,
  onSetHoverTime: func,
  colors: arrayOf(
    shape({
      type: string.isRequired,
      hex: string.isRequired,
      id: string.isRequired,
      name: string.isRequired,
      value: string.isRequired,
    }).isRequired
  ),
  setDataLabels: func,
}

export default TableGraph<|MERGE_RESOLUTION|>--- conflicted
+++ resolved
@@ -301,11 +301,7 @@
         ref={gridContainer => (this.gridContainer = gridContainer)}
         onMouseOut={this.handleMouseOut}
       >
-<<<<<<< HEAD
         {rowCount > 0 &&
-=======
-        {!isEmpty(data) && (
->>>>>>> 599a93fd
           <ColumnSizer
             columnCount={columnCount}
             columnMaxWidth={COLUMN_MAX_WIDTH}
