--- conflicted
+++ resolved
@@ -1,27 +1,7 @@
-import React, {Component, PropTypes} from 'react'
+import React, {PropTypes} from 'react'
 import OnClickOutside from 'react-onclickoutside'
 import CustomTimeIndicator from 'shared/components/CustomTimeIndicator'
 
-<<<<<<< HEAD
-const LayoutCellMenu = ({
-  isDeleting,
-  onEdit,
-  onDeleteClick,
-  onDelete,
-  onCSVDownload,
-  dataExists,
-  cell,
-}) =>
-  <div
-    className={
-      isDeleting
-        ? 'dash-graph-context dash-graph-context__deleting'
-        : 'dash-graph-context'
-    }
-  >
-    <div className="dash-graph-context--button" onClick={onEdit(cell)}>
-      <span className="icon pencil" />
-=======
 const LayoutCellMenu = OnClickOutside(
   ({
     cell,
@@ -71,64 +51,20 @@
                 <span className="icon trash" />
               </div>}
         </div>}
->>>>>>> 828ccd39
     </div>
-    {dataExists
-      ? <div
-          className="dash-graph-context--button"
-          onClick={onCSVDownload(cell)}
-        >
-          <span className="icon download" />
-        </div>
-      : null}
-    {isDeleting
-      ? <div className="dash-graph-context--button active">
-          <span className="icon trash" />
-          <div className="dash-graph-context--confirm" onClick={onDelete(cell)}>
-            Confirm
-          </div>
-        </div>
-      : <div className="dash-graph-context--button" onClick={onDeleteClick}>
-          <span className="icon trash" />
-        </div>}
-  </div>
+)
 
-<<<<<<< HEAD
-class LayoutCellMenuContainer extends Component {
-  handleClickOutside() {
-    this.props.onCloseMenu()
-  }
-
-  render() {
-    if (!this.props.isEditable) {
-      return null
-    }
-
-    return <LayoutCellMenu {...this.props} />
-  }
-}
-
-const {bool, func, shape} = PropTypes
-=======
 const {arrayOf, bool, func, shape} = PropTypes
->>>>>>> 828ccd39
 
 LayoutCellMenu.propTypes = {
   isDeleting: bool,
   onEdit: func,
   onDelete: func,
   onDeleteClick: func,
-  onCloseMenu: func,
   cell: shape(),
   isEditable: bool,
   dataExists: bool,
   queries: arrayOf(shape()),
 }
 
-<<<<<<< HEAD
-LayoutCellMenu.propTypes = LayoutCellMenuContainer.propTypes
-
-export default OnClickOutside(LayoutCellMenuContainer)
-=======
-export default LayoutCellMenu
->>>>>>> 828ccd39
+export default LayoutCellMenu