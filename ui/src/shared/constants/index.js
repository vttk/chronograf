import _ from 'lodash'

export const PERMISSIONS = {
  ViewAdmin: {
    description: 'Can view or edit admin screens',
    displayName: 'View Admin',
  },
  ViewChronograf: {
    description: 'Can use Chronograf tools',
    displayName: 'View Chronograf',
  },
  CreateDatabase: {
    description: 'Can create databases',
    displayName: 'Create Databases',
  },
  CreateUserAndRole: {
    description: 'Can create users and roles',
    displayName: 'Create Users & Roles',
  },
  AddRemoveNode: {
    description: 'Can add/remove nodes from a cluster',
    displayName: 'Add/Remove Nodes',
  },
  DropDatabase: {
    description: 'Can drop databases',
    displayName: 'Drop Databases',
  },
  DropData: {
    displayName: 'Drop Data',
    description: 'Can drop measurement and series queries',
  },
  ReadData: {
    displayName: 'Read',
    description: 'Can read data',
  },
  WriteData: {
    displayName: 'Write',
    description: 'Can write data',
  },
  Rebalance: {
    displayName: 'Rebalance',
    description: 'Can rebalance a cluster',
  },
  ManageShard: {
    displayName: 'Manage Shards',
    description: 'Can copy and delete shards',
  },
  ManageContinuousQuery: {
    displayName: 'Manage Continuous Queries',
    description: 'Can create, show, and drop continuous queries',
  },
  ManageQuery: {
    displayName: 'Manage Queries',
    description: 'Can show and kill queries',
  },
  ManageSubscription: {
    displayName: 'Manage Subscriptions',
    description: 'Can show, add, and drop subscriptions',
  },
  Monitor: {
    displayName: 'Monitor',
    description: 'Can show stats and diagnostics',
  },
  CopyShard: {
    displayName: 'Copy Shard',
    description: 'Can copy shards',
  },
  // TODO: get clarification on this one
  // KapacitorAPI: {
  //   displayName: 'Kapacitor',
  //   description: 'Can access the Kapacitor API',
  // },
}

export const DEFAULT_LINE_COLORS = [
  // 1 Color Palettes
  [['#00C9FF'], ['#00C9FF'], ['#00C9FF']],
  // 2 Color Palettes
  [['#00C9FF', '#00C9FF'], ['#00C9FF', '#00C9FF'], ['#00C9FF', '#00C9FF']],
  // 3 Color Palettes
  [
    ['#00C9FF', '#9394FF', '#4ED8A0'],
    ['#00C9FF', '#9394FF', '#4ED8A0'],
    ['#00C9FF', '#9394FF', '#4ED8A0'],
  ],
  // 4 Color Palettes
  [
    ['#00C9FF', '#9394FF', '#4ED8A0', '#ff0054'],
    ['#00C9FF', '#9394FF', '#4ED8A0', '#ff0054'],
    ['#00C9FF', '#9394FF', '#4ED8A0', '#ff0054'],
  ],
  // 5 Color Palettes
  [
    ['#00C9FF', '#9394FF', '#4ED8A0', '#ff0054', '#ffcc00'],
    ['#00C9FF', '#9394FF', '#4ED8A0', '#ff0054', '#ffcc00'],
    ['#00C9FF', '#9394FF', '#4ED8A0', '#ff0054', '#ffcc00'],
  ],
  // 6 Color Palettes
  [
    ['#00C9FF', '#9394FF', '#4ED8A0', '#ff0054', '#ffcc00', '#33aa99'],
    ['#00C9FF', '#9394FF', '#4ED8A0', '#ff0054', '#ffcc00', '#33aa99'],
    ['#00C9FF', '#9394FF', '#4ED8A0', '#ff0054', '#ffcc00', '#33aa99'],
  ],
  // 7 Color Palettes
  [
    [
      '#00C9FF',
      '#9394FF',
      '#4ED8A0',
      '#ff0054',
      '#ffcc00',
      '#33aa99',
      '#9dfc5d',
    ],
    [
      '#00C9FF',
      '#9394FF',
      '#4ED8A0',
      '#ff0054',
      '#ffcc00',
      '#33aa99',
      '#9dfc5d',
    ],
    [
      '#00C9FF',
      '#9394FF',
      '#4ED8A0',
      '#ff0054',
      '#ffcc00',
      '#33aa99',
      '#9dfc5d',
    ],
  ],
  // 8 Color Palettes
  [
    [
      '#00C9FF',
      '#9394FF',
      '#4ED8A0',
      '#ff0054',
      '#ffcc00',
      '#33aa99',
      '#9dfc5d',
      '#92bcc3',
    ],
    [
      '#00C9FF',
      '#9394FF',
      '#4ED8A0',
      '#ff0054',
      '#ffcc00',
      '#33aa99',
      '#9dfc5d',
      '#92bcc3',
    ],
    [
      '#00C9FF',
      '#9394FF',
      '#4ED8A0',
      '#ff0054',
      '#ffcc00',
      '#33aa99',
      '#9dfc5d',
      '#92bcc3',
    ],
  ],
  // 9 Color Palettes
  [
    [
      '#00C9FF',
      '#9394FF',
      '#4ED8A0',
      '#ff0054',
      '#ffcc00',
      '#33aa99',
      '#9dfc5d',
      '#92bcc3',
      '#ca96fb',
    ],
    [
      '#00C9FF',
      '#9394FF',
      '#4ED8A0',
      '#ff0054',
      '#ffcc00',
      '#33aa99',
      '#9dfc5d',
      '#92bcc3',
      '#ca96fb',
    ],
    [
      '#00C9FF',
      '#9394FF',
      '#4ED8A0',
      '#ff0054',
      '#ffcc00',
      '#33aa99',
      '#9dfc5d',
      '#92bcc3',
      '#ca96fb',
    ],
  ],
  // 10 Color Palettes
  [
    [
      '#00C9FF',
      '#9394FF',
      '#4ED8A0',
      '#ff0054',
      '#ffcc00',
      '#33aa99',
      '#9dfc5d',
      '#92bcc3',
      '#ca96fb',
      '#ff00f0',
    ],
    [
      '#00C9FF',
      '#9394FF',
      '#4ED8A0',
      '#ff0054',
      '#ffcc00',
      '#33aa99',
      '#9dfc5d',
      '#92bcc3',
      '#ca96fb',
      '#ff00f0',
    ],
    [
      '#00C9FF',
      '#9394FF',
      '#4ED8A0',
      '#ff0054',
      '#ffcc00',
      '#33aa99',
      '#9dfc5d',
      '#92bcc3',
      '#ca96fb',
      '#ff00f0',
    ],
  ],
  // 11 Color Palettes
  [
    [
      '#00C9FF',
      '#9394FF',
      '#4ED8A0',
      '#ff0054',
      '#ffcc00',
      '#33aa99',
      '#9dfc5d',
      '#92bcc3',
      '#ca96fb',
      '#ff00f0',
      '#38b94a',
    ],
    [
      '#00C9FF',
      '#9394FF',
      '#4ED8A0',
      '#ff0054',
      '#ffcc00',
      '#33aa99',
      '#9dfc5d',
      '#92bcc3',
      '#ca96fb',
      '#ff00f0',
      '#38b94a',
    ],
    [
      '#00C9FF',
      '#9394FF',
      '#4ED8A0',
      '#ff0054',
      '#ffcc00',
      '#33aa99',
      '#9dfc5d',
      '#92bcc3',
      '#ca96fb',
      '#ff00f0',
      '#38b94a',
    ],
  ],
  // 12 Color Palettes
  [
    [
      '#00C9FF',
      '#9394FF',
      '#4ED8A0',
      '#ff0054',
      '#ffcc00',
      '#33aa99',
      '#9dfc5d',
      '#92bcc3',
      '#ca96fb',
      '#ff00f0',
      '#38b94a',
      '#3844b9',
    ],
    [
      '#00C9FF',
      '#9394FF',
      '#4ED8A0',
      '#ff0054',
      '#ffcc00',
      '#33aa99',
      '#9dfc5d',
      '#92bcc3',
      '#ca96fb',
      '#ff00f0',
      '#38b94a',
      '#3844b9',
    ],
    [
      '#00C9FF',
      '#9394FF',
      '#4ED8A0',
      '#ff0054',
      '#ffcc00',
      '#33aa99',
      '#9dfc5d',
      '#92bcc3',
      '#ca96fb',
      '#ff00f0',
      '#38b94a',
      '#3844b9',
    ],
  ],
  // 13 Color Palettes
  [
    [
      '#00C9FF',
      '#9394FF',
      '#4ED8A0',
      '#ff0054',
      '#ffcc00',
      '#33aa99',
      '#9dfc5d',
      '#92bcc3',
      '#ca96fb',
      '#ff00f0',
      '#38b94a',
      '#3844b9',
      '#a0725b',
    ],
    [
      '#00C9FF',
      '#9394FF',
      '#4ED8A0',
      '#ff0054',
      '#ffcc00',
      '#33aa99',
      '#9dfc5d',
      '#92bcc3',
      '#ca96fb',
      '#ff00f0',
      '#38b94a',
      '#3844b9',
      '#a0725b',
    ],
    [
      '#00C9FF',
      '#9394FF',
      '#4ED8A0',
      '#ff0054',
      '#ffcc00',
      '#33aa99',
      '#9dfc5d',
      '#92bcc3',
      '#ca96fb',
      '#ff00f0',
      '#38b94a',
      '#3844b9',
      '#a0725b',
    ],
  ],
]

export const STROKE_WIDTH = {
  heavy: 3.5,
  light: 1.5,
}

export const DROPDOWN_MENU_MAX_HEIGHT = 240

export const HEARTBEAT_INTERVAL = 10000 // ms

export const PRESENTATION_MODE_ANIMATION_DELAY = 0 // In milliseconds.
export const PRESENTATION_MODE_NOTIFICATION_DELAY = 2000 // In milliseconds.

export const NOTIFICATION_DISMISS_DELAY = 4000 // in milliseconds

export const REVERT_STATE_DELAY = 1500 // ms

export const HTTP_UNAUTHORIZED = 401
export const HTTP_FORBIDDEN = 403
export const HTTP_NOT_FOUND = 404

export const AUTOREFRESH_DEFAULT = 15000 // in milliseconds

export const GRAPH = 'graph'
export const TABLE = 'table'
export const VIS_VIEWS = [GRAPH, TABLE]

// InfluxQL Macros
export const TEMP_VAR_INTERVAL = ':interval:'
export const INITIAL_GROUP_BY_TIME = '10s'
export const AUTO_GROUP_BY = 'auto'

export const DEFAULT_HOME_PAGE = 'status'

export const STATUS_PAGE_ROW_COUNT = 10 // TODO: calculate based on actual Status Page cells
export const PAGE_HEADER_HEIGHT = 60 // TODO: get this dynamically to ensure longevity
export const PAGE_CONTAINER_MARGIN = 30 // TODO: get this dynamically to ensure longevity
export const LAYOUT_MARGIN = 4
export const DASHBOARD_LAYOUT_ROW_HEIGHT = 83.5

export const DEFAULT_SOURCE = {
  url: 'http://localhost:8086',
  name: 'Influx 1',
  username: '',
  password: '',
  default: true,
  telegraf: 'telegraf',
  insecureSkipVerify: false,
  metaUrl: '',
}

<<<<<<< HEAD
export const GET_STATIC_LEGEND = legend =>
  _.get(legend, 'type', false) === 'static'
=======
export const linksLink = '/chronograf/v1'
>>>>>>> 133e1b74
<|MERGE_RESOLUTION|>--- conflicted
+++ resolved
@@ -426,9 +426,7 @@
   metaUrl: '',
 }
 
-<<<<<<< HEAD
 export const GET_STATIC_LEGEND = legend =>
   _.get(legend, 'type', false) === 'static'
-=======
-export const linksLink = '/chronograf/v1'
->>>>>>> 133e1b74
+
+export const linksLink = '/chronograf/v1'