--- conflicted
+++ resolved
@@ -5,12 +5,9 @@
   validateGaugeColors,
   validateSingleStatColors,
   getSingleStatType,
-<<<<<<< HEAD
 } from 'shared/constants/thresholds'
-=======
-  initializeOptions,
-} from 'src/dashboards/constants/gaugeColors'
->>>>>>> b91264b9
+
+import {initializeOptions} from 'src/dashboards/constants/cellEditor'
 
 export const initialState = {
   cell: null,
